Source: git-annex
Section: utils
Priority: optional
Build-Depends: 
	debhelper (>= 7.0.50),
	ghc,
<<<<<<< HEAD
	libghc6-missingh-dev,
	libghc6-pcre-light-dev,
	libghc6-sha-dev,
	libghc6-dataenc-dev,
	libghc6-utf8-string-dev,
	libghc6-testpack-dev [any-i386 any-amd64],
=======
	libghc-missingh-dev,
	libghc-hslogger-dev,
	libghc-pcre-light-dev,
	libghc-sha-dev,
	libghc-dataenc-dev,
	libghc-utf8-string-dev,
	libghc-hs3-dev (>= 0.5.6),
	libghc-testpack-dev [any-i386 any-amd64],
>>>>>>> e47de0f6
	ikiwiki,
	perlmagick,
	git | git-core,
	uuid,
	rsync,
Maintainer: Joey Hess <joeyh@debian.org>
Standards-Version: 3.9.2
Vcs-Git: git://git.kitenet.net/git-annex
Homepage: http://git-annex.branchable.com/

Package: git-annex
Architecture: any
Section: utils
Depends: ${misc:Depends}, ${shlibs:Depends},
	git | git-core,
	uuid,
	rsync,
	openssh-client
Suggests: graphviz, bup, gnupg
Description: manage files with git, without checking their contents into git
 git-annex allows managing files with git, without checking the file
 contents into git. While that may seem paradoxical, it is useful when
 dealing with files larger than git can currently easily handle, whether due
 to limitations in memory, checksumming time, or disk space.
 .
 Even without file content tracking, being able to manage files with git,
 move files around and delete files with versioned directory trees, and use
 branches and distributed clones, are all very handy reasons to use git. And
 annexed files can co-exist in the same git repository with regularly
 versioned files, which is convenient for maintaining documents, Makefiles,
 etc that are associated with annexed files but that benefit from full
 revision control.<|MERGE_RESOLUTION|>--- conflicted
+++ resolved
@@ -4,23 +4,13 @@
 Build-Depends: 
 	debhelper (>= 7.0.50),
 	ghc,
-<<<<<<< HEAD
 	libghc6-missingh-dev,
+	libghc6-hslogger-dev,
 	libghc6-pcre-light-dev,
 	libghc6-sha-dev,
 	libghc6-dataenc-dev,
 	libghc6-utf8-string-dev,
 	libghc6-testpack-dev [any-i386 any-amd64],
-=======
-	libghc-missingh-dev,
-	libghc-hslogger-dev,
-	libghc-pcre-light-dev,
-	libghc-sha-dev,
-	libghc-dataenc-dev,
-	libghc-utf8-string-dev,
-	libghc-hs3-dev (>= 0.5.6),
-	libghc-testpack-dev [any-i386 any-amd64],
->>>>>>> e47de0f6
 	ikiwiki,
 	perlmagick,
 	git | git-core,
