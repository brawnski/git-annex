<<<<<<< HEAD
git-annex (0.20110516~bpo60+1) squeeze-backports; urgency=low
=======
git-annex (0.20110521) unstable; urgency=low

  * status: New subcommand to show info about an annex, including its size.
  * --backend now overrides any backend configured in .gitattributes files.
  * Add --debug option. Closes: #627499

 -- Joey Hess <joeyh@debian.org>  Sat, 21 May 2011 11:52:53 -0400

git-annex (0.20110516) unstable; urgency=low
>>>>>>> 944b1207

  * Add a few tweaks to make it easy to use the Internet Archive's variant
    of S3. In particular, munge key filenames to comply with the IA's filename
    limits, disable encryption, support their nonstandard way of creating
    buckets, and allow x-archive-* headers to be specified in initremote to
    set item metadata.
  * Added filename extension preserving variant backends SHA1E, SHA256E, etc.
  * migrate: Use current filename when generating new key, for backends
    where the filename affects the key name.
  * Work around a bug in Network.URI's handling of bracketed ipv6 addresses.

 -- Joey Hess <joeyh@debian.org>  Mon, 16 May 2011 15:42:39 -0400

git-annex (0.20110503) unstable; urgency=low

  * Fix hasKeyCheap setting for bup and rsync special remotes.
  * Add hook special remotes.
  * Avoid crashing when an existing key is readded to the annex.
  * unused: Now also lists files fsck places in .git/annex/bad/
  * S3: When encryption is enabled, the Amazon S3 login credentials
    are stored, encrypted, in .git-annex/remotes.log, so environment
    variables need not be set after the remote is initialized.

 -- Joey Hess <joeyh@debian.org>  Tue, 03 May 2011 20:56:01 -0400

git-annex (0.20110427) unstable; urgency=low

  * Switch back to haskell SHA library, so git-annex remains buildable on
    Debian stable.
  * Added rsync special remotes. This could be used, for example, to 
    store annexed content on rsync.net (encrypted naturally). Or anywhere else.
  * Bugfix: Avoid pipeline stall when running git annex drop or fsck on a
    lot of files. Possibly only occured with ghc 7.

 -- Joey Hess <joeyh@debian.org>  Wed, 27 Apr 2011 22:50:26 -0400

git-annex (0.20110425~bpo60+1) squeeze-backports; urgency=low

  * Switch back to haskell SHA library, so git-annex remains buildable on
    Debian stable.
  * Adjust haskell build dependencies to use stable's package names.
  * Amazon S3 support is disabled in this backport, until haskell-hs3
    is backported.

 -- Joey Hess <joeyh@debian.org>  Tue, 26 Apr 2011 19:47:37 -0400

git-annex (0.20110425) unstable; urgency=low

  * Use haskell Crypto library instead of haskell SHA library.
  * Remove testpack from build depends for non x86 architectures where it
    is not available. The test suite will not be run if it cannot be compiled.
  * Avoid using absolute paths when staging location log, as that can
    confuse git when a remote's path contains a symlink. Closes: #621386

 -- Joey Hess <joeyh@debian.org>  Mon, 25 Apr 2011 15:47:00 -0400

git-annex (0.20110420) unstable; urgency=low

  * Update Debian build dependencies for ghc 7.
  * Debian package is now built with S3 support.
    Thanks Joachim Breitner for making this possible.
  * Somewhat improved memory usage of S3, still work to do.
    Thanks Greg Heartsfield for ongoing work to improve the hS3 library
    for git-annex.

 -- Joey Hess <joeyh@debian.org>  Thu, 21 Apr 2011 15:00:48 -0400

git-annex (0.20110419) unstable; urgency=low

  * Don't run gpg in batch mode, so it can prompt for passphrase when
    there is no agent.
  * Add missing build dep on dataenc.
  * S3: Fix stalls when transferring encrypted data.
  * bup: Avoid memory leak when transferring encrypted data.

 -- Joey Hess <joeyh@debian.org>  Tue, 19 Apr 2011 21:26:51 -0400

git-annex (0.20110417) unstable; urgency=low

  * bup is now supported as a special type of remote.
  * The data sent to special remotes (Amazon S3, bup, etc) can be encrypted
    using GPG for privacy.
  * Use lowercase hash directories for locationlog files, to avoid
    some issues with git on OSX with the mixed-case directories.
    No migration is needed; the old mixed case hash directories are still
    read; new information is written to the new directories.
  * Unused files on remotes, particulary special remotes, can now be
    identified and dropped, by using "--from remote" with git annex unused
    and git annex dropunused.
  * Clear up short option confusion between --from and --force (-f is now
    --from, and there is no short option for --force).
  * Add build depend on perlmagick so docs are consistently built.
    Closes: #621410
  * Add doc-base file. Closes: #621408
  * Periodically flush git command queue, to avoid boating memory usage
    too much.
  * Support "sha1" and "sha512" commands on FreeBSD, and allow building
    if any/all SHA commands are not available. Thanks, Fraser Tweedale

 -- Joey Hess <joeyh@debian.org>  Sun, 17 Apr 2011 12:00:24 -0400

git-annex (0.20110401) experimental; urgency=low

  * Amazon S3 is now supported as a special type of remote.
    Warning: Encrypting data before sending it to S3 is not yet supported.
  * Note that Amazon S3 support is not built in by default on Debian yet,
    as hS3 is not packaged.
  * fsck: Ensure that files and directories in .git/annex/objects
    have proper permissions.
  * Added a special type of remote called a directory remote, which
    simply stores files in an arbitrary local directory.
  * Bugfix: copy --to --fast never really copied, fixed.

 -- Joey Hess <joeyh@debian.org>  Fri, 01 Apr 2011 21:27:22 -0400

git-annex (0.20110328) experimental; urgency=low

  * annex.diskreserve can be given in arbitrary units (ie "0.5 gigabytes")
  * Generalized remotes handling, laying groundwork for remotes that are
    not regular git remotes. (Think Amazon S3.)
  * Provide a less expensive version of `git annex copy --to`, enabled
    via --fast. This assumes that location tracking information is correct,
    rather than contacting the remote for every file.
  * Bugfix: Keys could be received into v1 annexes from v2 annexes, via
    v1 git-annex-shell. This results in some oddly named keys in the v1
    annex. Recognise and fix those keys when upgrading, instead of crashing.

 -- Joey Hess <joeyh@debian.org>  Mon, 28 Mar 2011 10:47:29 -0400

git-annex (0.20110325) experimental; urgency=low

  * Free space checking is now done, for transfers of data for keys
    that have free space metadata. (Notably, not for SHA* keys generated
    with git-annex 0.2x or earlier.) The code is believed to work on
    Linux, FreeBSD, and OSX; check compile-time messages to see if it
    is not enabled for your OS.
  * Add annex.diskreserve config setting, to control how much free space
    to reserve for other purposes and avoid using (defaults to 1 mb).
  * Add --fast flag, that can enable less expensive, but also less thorough
    versions of some commands.
  * fsck: In fast mode, avoid checking checksums.
  * unused: In fast mode, just show all existing temp files as unused,
    and avoid expensive scan for other unused content.
  * migrate: Support migrating v1 SHA keys to v2 SHA keys with
    size information that can be used for free space checking.
  * Fix space leak in fsck and drop commands.
  * migrate: Bugfix for case when migrating a file results in a key that
    is already present in .git/annex/objects.
  * dropunused: Significantly sped up; only read unused log file once.

 -- Joey Hess <joeyh@debian.org>  Fri, 25 Mar 2011 00:47:37 -0400

git-annex (0.20110320) experimental; urgency=low

  * Fix dropping of files using the URL backend.
  * Fix support for remotes with '.' in their names.
  * Add version command to show git-annex version as well as repository
    version information.
  * No longer auto-upgrade to repository format 2, to avoid accidental
    upgrades, etc. Use git-annex upgrade when you're ready to run this
    version.

 -- Joey Hess <joeyh@debian.org>  Sun, 20 Mar 2011 16:36:33 -0400

git-annex (0.20110316) experimental; urgency=low

  * New repository format, annex.version=2.
  * The first time git-annex is run in an old format repository, it
    will automatically upgrade it to the new format, staging all
    necessary changes to git. Also added a "git annex upgrade" command.
  * Colons are now avoided in filenames, so bare clones of git repos
    can be put on USB thumb drives formatted with vFAT or similar
    filesystems.
  * Added two levels of hashing to object directory and .git-annex logs,
    to improve scalability with enormous numbers of annexed
    objects. (With one hundred million annexed objects, each
    directory would contain fewer than 1024 files.)
  * The setkey, fromkey, and dropkey subcommands have changed how
    the key is specified. --backend is no longer used with these.

 -- Joey Hess <joeyh@debian.org>  Wed, 16 Mar 2011 16:20:23 -0400

git-annex (0.24) unstable; urgency=low

  Branched the 0.24 series, which will be maintained for a while to
  support v1 git-annex repos, while main development moves to the 0.2011
  series, with v2 git-annex repos.

  * Add Suggests on graphviz. Closes: #618039
  * When adding files to the annex, the symlinks pointing at the annexed
    content are made to have the same mtime as the original file.
    While git does not preserve that information, this allows a tool
    like metastore to be used with annexed files.
    (Currently this is only done on systems supporting POSIX 200809.)

 -- Joey Hess <joeyh@debian.org>  Wed, 16 Mar 2011 18:35:13 -0400

git-annex (0.23) unstable; urgency=low

  * Support ssh remotes with a port specified.
  * whereis: New subcommand to show where a file's content has gotten to.
  * Rethink filename encoding handling for display. Since filename encoding
    may or may not match locale settings, any attempt to decode filenames 
    will fail for some files. So instead, do all output in binary mode.

 -- Joey Hess <joeyh@debian.org>  Sat, 12 Mar 2011 15:02:49 -0400

git-annex (0.22) unstable; urgency=low

  * Git annexes can now be attached to bare git repositories.
    (Both the local and remote host must have this version of git-annex
    installed for it to work.)
  * Support filenames that start with a dash; when such a file is passed
    to a utility it will be escaped to avoid it being interpreted as an
    option. (I went a little overboard and got the type checker involved
    in this, so such files are rather comprehensively supported now.)
  * New backends: SHA512 SHA384 SHA256 SHA224
    (Supported on systems where corresponding shaNsum commands are available.)
  * describe: New subcommand that can set or change the description of
    a repository.
  * Fix test suite to reap zombies.
    (Zombies can be particularly annoying on OSX; thanks to Jimmy Tang
    for his help eliminating the infestation... for now.)
  * Make test suite not rely on a working cp -pr.
    (The Unix wars are still ON!)
  * Look for dir.git directories the same as git does.
  * Support remote urls specified as relative paths.
  * Support non-ssh remote paths that contain tilde expansions.
  * fsck: Check for and repair location log damage.
  * Bugfix: When fsck detected and moved away corrupt file content, it did
    not update the location log.

 -- Joey Hess <joeyh@debian.org>  Fri, 04 Mar 2011 15:10:57 -0400

git-annex (0.21) unstable; urgency=low

  * test: Don't rely on chmod -R working.
  * unannex: Fix recently introduced bug when attempting to unannex more
    than one file at a time.
  * test: Set git user name and email in case git can't guess values.
  * Fix display of unicode filenames.

 -- Joey Hess <joeyh@debian.org>  Fri, 11 Feb 2011 23:21:08 -0400

git-annex (0.20) unstable; urgency=low

  * Preserve specified file ordering when instructed to act on multiple
    files or directories. For example, "git annex get a b" will now always
    get "a" before "b". Previously it could operate in either order.
  * unannex: Commit staged changes at end, to avoid some confusing behavior
    with the pre-commit hook, which would see some types of commits after
    an unannex as checking in of an unlocked file.
  * map: New subcommand that uses graphviz to display a nice map of
    the git repository network.
  * Deal with the mtl/monads-fd conflict.
  * configure: Check for sha1sum.

 -- Joey Hess <joeyh@debian.org>  Tue, 08 Feb 2011 18:57:24 -0400

git-annex (0.19) unstable; urgency=low

  * configure: Support using the uuidgen command if the uuid command is
    not available.
  * Allow --exclude to be specified more than once.
  * There are now three levels of repository trust.
  * untrust: Now marks the current repository as untrusted.
  * semitrust: Now restores the default trust level. (What untrust used to do.)
  * fsck, drop: Take untrusted repositories into account.
  * Bugfix: Files were copied from trusted remotes first even if their
    annex.cost was higher than other remotes.
  * Improved temp file handling. Transfers of content can now be resumed
    from temp files later; the resume does not have to be the immediate
    next git-annex run.
  * unused: Include partially transferred content in the list.
  * Bugfix: Running a second git-annex while a first has a transfer in
    progress no longer deletes the first processes's temp file.

 -- Joey Hess <joeyh@debian.org>  Fri, 28 Jan 2011 14:31:37 -0400

git-annex (0.18) unstable; urgency=low

  * Bugfix: `copy --to` and `move --to` forgot to stage location log changes
    after transferring the file to the remote repository.
    (Did not affect ssh remotes.)
  * fsck: Fix bug in moving of corrupted files to .git/annex/bad/
  * migrate: Fix support for --backend option.
  * unlock: Fix behavior when file content is not present.
  * Test suite improvements. Current top-level test coverage: 80%

 -- Joey Hess <joeyh@debian.org>  Fri, 14 Jan 2011 14:17:44 -0400

git-annex (0.17) unstable; urgency=low

  * unannex: Now skips files whose content is not present, rather than
    it being an error.
  * New migrate subcommand can be used to switch files to using a different
    backend, safely and with no duplication of content.
  * bugfix: Fix crash caused by empty key name. (Thanks Henrik for reporting.)

 -- Joey Hess <joeyh@debian.org>  Sun, 09 Jan 2011 10:04:11 -0400

git-annex (0.16) unstable; urgency=low

  * git-annex-shell: Avoid exposing any git repo config except for the
    annex.uuid when doing configlist.
  * bugfix: Running `move --to` with a remote whose UUID was not yet known
    could result in git-annex not recording on the local side where the
    file was moved to. This could not result in data loss, or even a
    significant problem, since the remote *did* record that it had the file.
  * Also, add a general guard to detect attempts to record information
    about repositories with missing UUIDs.
  * bugfix: Running `move --to` with a non-ssh remote failed.
  * bugfix: Running `copy --to` with a non-ssh remote actually did a move.
  * Many test suite improvements. Current top-level test coverage: 65%

 -- Joey Hess <joeyh@debian.org>  Fri, 07 Jan 2011 14:33:13 -0400

git-annex (0.15) unstable; urgency=low

  * Support scp-style urls for remotes (host:path).
  * Support ssh urls containing "~".
  * Add trust and untrust subcommands, to allow configuring repositories
    that are trusted to retain files without explicit checking.
  * Fix bug in numcopies handling when multiple remotes pointed to the
    same repository.
  * Introduce the git-annex-shell command. It's now possible to make
    a user have it as a restricted login shell, similar to git-shell.
  * Note that git-annex will always use git-annex-shell when accessing
    a ssh remote, so all of your remotes need to be upgraded to this
    version of git-annex at the same time.
  * Now rsync is exclusively used for copying files to and from remotes.
    scp is not longer supported.

 -- Joey Hess <joeyh@debian.org>  Fri, 31 Dec 2010 22:00:52 -0400

git-annex (0.14) unstable; urgency=low

  * Bugfix to git annex unused in a repository with nothing yet annexed.
  * Support upgrading from a v0 annex with nothing in it.
  * Avoid multiple calls to git ls-files when passed eg, "*".

 -- Joey Hess <joeyh@debian.org>  Fri, 24 Dec 2010 17:38:48 -0400

git-annex (0.13) unstable; urgency=low

  * Makefile: Install man page and html (when built).
  * Makefile: Add GHCFLAGS variable.
  * Fix upgrade from 0.03.
  * Support remotes using git+ssh and ssh+git as protocol.
    Closes: #607056

 -- Joey Hess <joeyh@debian.org>  Tue, 14 Dec 2010 13:05:10 -0400

git-annex (0.12) unstable; urgency=low

  * Add --exclude option to exclude files from processing.
  * mwdn2man: Fix a bug in newline supression. Closes: #606578
  * Bugfix to git annex add of an unlocked file in a subdir. Closes: #606579
  * Makefile: Add PREFIX variable.

 -- Joey Hess <joeyh@debian.org>  Sat, 11 Dec 2010 17:32:00 -0400

git-annex (0.11) unstable; urgency=low

  * If available, rsync will be used for file transfers from remote
    repositories. This allows resuming interrupted transfers.
  * Added remote.annex-rsync-options.
  * Avoid deleting temp files when rsync fails.
  * Improve detection of version 0 repos.
  * Add uninit subcommand. Closes: #605749

 -- Joey Hess <joeyh@debian.org>  Sat, 04 Dec 2010 17:27:42 -0400

git-annex (0.10) unstable; urgency=low

  * In .gitattributes, the annex.numcopies attribute can be used
    to control the number of copies to retain of different types of files.
  * Bugfix: Always correctly handle gitattributes when in a subdirectory of
    the repository. (Had worked ok for ones like "*.mp3", but failed for
    ones like "dir/*".)
  * fsck: Fix warning about not enough copies of a file, when locations
    are known, but are not available in currently configured remotes.
  * precommit: Optimise to avoid calling git-check-attr more than once.
  * The git-annex-backend attribute has been renamed to annex.backend.

 -- Joey Hess <joeyh@debian.org>  Sun, 28 Nov 2010 19:28:05 -0400

git-annex (0.09) unstable; urgency=low

  * Add copy subcommand.
  * Fix bug in setkey subcommand triggered by move --to.

 -- Joey Hess <joeyh@debian.org>  Sat, 27 Nov 2010 17:14:59 -0400

git-annex (0.08) unstable; urgency=low

  * Fix `git annex add ../foo` (when ran in a subdir of the repo).
  * Add configure step to build process.
  * Only use cp -a if it is supported, falling back to cp -p or plain cp
    as needed for portability.
  * cp --reflink=auto is used if supported, and will make git annex unlock
    much faster on filesystems like btrfs that support copy on write.

 -- Joey Hess <joeyh@debian.org>  Sun, 21 Nov 2010 13:45:44 -0400

git-annex (0.07) unstable; urgency=low

  * find: New subcommand.
  * unused: New subcommand, finds unused data. (Split out from fsck.)
  * dropunused: New subcommand, provides for easy dropping of unused keys
    by number, as listed by the unused subcommand.
  * fsck: Print warnings to stderr; --quiet can now be used to only see
    problems.

 -- Joey Hess <joeyh@debian.org>  Mon, 15 Nov 2010 18:41:50 -0400

git-annex (0.06) unstable; urgency=low

  * fsck: Check if annex.numcopies is satisfied.
  * fsck: Verify the sha1 of files when the SHA1 backend is used.
  * fsck: Verify the size of files when the WORM backend is used.
  * fsck: Allow specifying individual files if fscking everything
    is not desired.
  * fsck: Fix bug, introduced in 0.04, in detection of unused data.

 -- Joey Hess <joeyh@debian.org>  Sat, 13 Nov 2010 16:24:29 -0400

git-annex (0.05) unstable; urgency=low

  * Optimize both pre-commit and lock subcommands to not call git diff
    on every file being committed/locked.
    (This actually also works around a bug in ghc, that caused
    git-annex 0.04 pre-commit to sometimes corrupt filename being read
    from git ls-files and fail. 
    See <http://hackage.haskell.org/trac/ghc/ticket/4493>
    The excessive number of calls made by pre-commit exposed the ghc bug.
    Thanks Josh Triplett for the debugging.)
  * Build with -O2.

 -- Joey Hess <joeyh@debian.org>  Thu, 11 Nov 2010 18:31:09 -0400

git-annex (0.04) unstable; urgency=low

  * Add unlock subcommand, which replaces the symlink with a copy of
    the file's content in preparation of changing it. The "edit" subcommand
    is an alias for unlock.
  * Add lock subcommand.
  * Unlocked files will now automatically be added back into the annex when
    committed (and the updated symlink committed), by some magic in the
    pre-commit hook.
  * The SHA1 backend is now fully usable.
  * Add annex.version, which will be used to automate upgrades
    between incompatible versions.
  * Reorganised the layout of .git/annex/
  * The new layout will be automatically upgraded to the first time
    git-annex is used in a repository with the old layout.
  * Note that git-annex 0.04 cannot transfer content from old repositories
    that have not yet been upgraded.
  * Annexed file contents are now made unwritable and put in unwriteable
    directories, to avoid them accidentially being removed or modified.
    (Thanks Josh Triplett for the idea.)
  * Add build dep on libghc6-testpack-dev. Closes: #603016
  * Avoid using runghc to run test suite as it is not available on all
    architectures. Closes: #603006

 -- Joey Hess <joeyh@debian.org>  Wed, 10 Nov 2010 14:23:23 -0400

git-annex (0.03) unstable; urgency=low

  * Fix support for file:// remotes.
  * Add --verbose
  * Fix SIGINT handling.
  * Fix handling of files with unusual characters in their name.
  * Fixed memory leak; git-annex no longer reads the whole file list
    from git before starting, and will be much faster with large repos.
  * Fix crash on unknown symlinks.
  * Added remote.annex-scp-options and remote.annex-ssh-options.
  * The backends to use when adding different sets of files can be configured
    via gitattributes.
  * In .gitattributes, the git-annex-backend attribute can be set to the
    names of backends to use when adding different types of files.
  * Add fsck subcommand. (For now it only finds unused key contents in the
    annex.)

 -- Joey Hess <joeyh@debian.org>  Sun, 07 Nov 2010 18:26:04 -0400

git-annex (0.02) unstable; urgency=low

  * Can scp annexed files from remote hosts, and check remote hosts for
    file content when dropping files.
  * New move subcommand, that makes it easy to move file contents from
    or to a remote.
  * New fromkey subcommand, for registering urls, etc.
  * git-annex init will now set up a pre-commit hook that fixes up symlinks
    before they are committed, to ensure that moving symlinks around does not
    break them.
  * More intelligent and fast staging of modified files; git add coalescing.
  * Add remote.annex-ignore git config setting to allow completly disabling
    a given remote.
  * --from/--to can be used to control the remote repository that git-annex
    uses.
  * --quiet can be used to avoid verbose output
  * New plumbing-level dropkey and addkey subcommands.
  * Lots of bug fixes.

 -- Joey Hess <joeyh@debian.org>  Wed, 27 Oct 2010 16:39:29 -0400

git-annex (0.01) unstable; urgency=low

  * First prerelease.

 -- Joey Hess <joeyh@debian.org>  Wed, 20 Oct 2010 12:54:24 -0400<|MERGE_RESOLUTION|>--- conflicted
+++ resolved
@@ -1,6 +1,3 @@
-<<<<<<< HEAD
-git-annex (0.20110516~bpo60+1) squeeze-backports; urgency=low
-=======
 git-annex (0.20110521) unstable; urgency=low
 
   * status: New subcommand to show info about an annex, including its size.
@@ -9,8 +6,7 @@
 
  -- Joey Hess <joeyh@debian.org>  Sat, 21 May 2011 11:52:53 -0400
 
-git-annex (0.20110516) unstable; urgency=low
->>>>>>> 944b1207
+git-annex (0.20110516~bpo60+1) squeeze-backports; urgency=low
 
   * Add a few tweaks to make it easy to use the Internet Archive's variant
     of S3. In particular, munge key filenames to comply with the IA's filename
