<<<<<<< HEAD
git-annex (0.20110425~bpo60+1) squeeze-backports; urgency=low

  * Switch back to haskell SHA library, so git-annex remains buildable on
    Debian stable.
  * Adjust haskell build dependencies to use stable's package names.
  * Amazon S3 support is disabled in this backport, until haskell-hs3
    is backported.

 -- Joey Hess <joeyh@debian.org>  Tue, 26 Apr 2011 19:47:37 -0400
=======
git-annex (0.20110504) UNRELEASED; urgency=low

  * Work around a bug in Network.URI's handling of bracketed ipv6 addresses.

 -- Joey Hess <joeyh@debian.org>  Fri, 06 May 2011 15:20:38 -0400

git-annex (0.20110503) unstable; urgency=low

  * Fix hasKeyCheap setting for bup and rsync special remotes.
  * Add hook special remotes.
  * Avoid crashing when an existing key is readded to the annex.
  * unused: Now also lists files fsck places in .git/annex/bad/
  * S3: When encryption is enabled, the Amazon S3 login credentials
    are stored, encrypted, in .git-annex/remotes.log, so environment
    variables need not be set after the remote is initialized.

 -- Joey Hess <joeyh@debian.org>  Tue, 03 May 2011 20:56:01 -0400

git-annex (0.20110427) unstable; urgency=low

  * Switch back to haskell SHA library, so git-annex remains buildable on
    Debian stable.
  * Added rsync special remotes. This could be used, for example, to 
    store annexed content on rsync.net (encrypted naturally). Or anywhere else.
  * Bugfix: Avoid pipeline stall when running git annex drop or fsck on a
    lot of files. Possibly only occured with ghc 7.

 -- Joey Hess <joeyh@debian.org>  Wed, 27 Apr 2011 22:50:26 -0400
>>>>>>> 3623c17a

git-annex (0.20110425) unstable; urgency=low

  * Use haskell Crypto library instead of haskell SHA library.
  * Remove testpack from build depends for non x86 architectures where it
    is not available. The test suite will not be run if it cannot be compiled.
  * Avoid using absolute paths when staging location log, as that can
    confuse git when a remote's path contains a symlink. Closes: #621386

 -- Joey Hess <joeyh@debian.org>  Mon, 25 Apr 2011 15:47:00 -0400

git-annex (0.20110420) unstable; urgency=low

  * Update Debian build dependencies for ghc 7.
  * Debian package is now built with S3 support.
    Thanks Joachim Breitner for making this possible.
  * Somewhat improved memory usage of S3, still work to do.
    Thanks Greg Heartsfield for ongoing work to improve the hS3 library
    for git-annex.

 -- Joey Hess <joeyh@debian.org>  Thu, 21 Apr 2011 15:00:48 -0400

git-annex (0.20110419) unstable; urgency=low

  * Don't run gpg in batch mode, so it can prompt for passphrase when
    there is no agent.
  * Add missing build dep on dataenc.
  * S3: Fix stalls when transferring encrypted data.
  * bup: Avoid memory leak when transferring encrypted data.

 -- Joey Hess <joeyh@debian.org>  Tue, 19 Apr 2011 21:26:51 -0400

git-annex (0.20110417) unstable; urgency=low

  * bup is now supported as a special type of remote.
  * The data sent to special remotes (Amazon S3, bup, etc) can be encrypted
    using GPG for privacy.
  * Use lowercase hash directories for locationlog files, to avoid
    some issues with git on OSX with the mixed-case directories.
    No migration is needed; the old mixed case hash directories are still
    read; new information is written to the new directories.
  * Unused files on remotes, particulary special remotes, can now be
    identified and dropped, by using "--from remote" with git annex unused
    and git annex dropunused.
  * Clear up short option confusion between --from and --force (-f is now
    --from, and there is no short option for --force).
  * Add build depend on perlmagick so docs are consistently built.
    Closes: #621410
  * Add doc-base file. Closes: #621408
  * Periodically flush git command queue, to avoid boating memory usage
    too much.
  * Support "sha1" and "sha512" commands on FreeBSD, and allow building
    if any/all SHA commands are not available. Thanks, Fraser Tweedale

 -- Joey Hess <joeyh@debian.org>  Sun, 17 Apr 2011 12:00:24 -0400

git-annex (0.20110401) experimental; urgency=low

  * Amazon S3 is now supported as a special type of remote.
    Warning: Encrypting data before sending it to S3 is not yet supported.
  * Note that Amazon S3 support is not built in by default on Debian yet,
    as hS3 is not packaged.
  * fsck: Ensure that files and directories in .git/annex/objects
    have proper permissions.
  * Added a special type of remote called a directory remote, which
    simply stores files in an arbitrary local directory.
  * Bugfix: copy --to --fast never really copied, fixed.

 -- Joey Hess <joeyh@debian.org>  Fri, 01 Apr 2011 21:27:22 -0400

git-annex (0.20110328) experimental; urgency=low

  * annex.diskreserve can be given in arbitrary units (ie "0.5 gigabytes")
  * Generalized remotes handling, laying groundwork for remotes that are
    not regular git remotes. (Think Amazon S3.)
  * Provide a less expensive version of `git annex copy --to`, enabled
    via --fast. This assumes that location tracking information is correct,
    rather than contacting the remote for every file.
  * Bugfix: Keys could be received into v1 annexes from v2 annexes, via
    v1 git-annex-shell. This results in some oddly named keys in the v1
    annex. Recognise and fix those keys when upgrading, instead of crashing.

 -- Joey Hess <joeyh@debian.org>  Mon, 28 Mar 2011 10:47:29 -0400

git-annex (0.20110325) experimental; urgency=low

  * Free space checking is now done, for transfers of data for keys
    that have free space metadata. (Notably, not for SHA* keys generated
    with git-annex 0.2x or earlier.) The code is believed to work on
    Linux, FreeBSD, and OSX; check compile-time messages to see if it
    is not enabled for your OS.
  * Add annex.diskreserve config setting, to control how much free space
    to reserve for other purposes and avoid using (defaults to 1 mb).
  * Add --fast flag, that can enable less expensive, but also less thorough
    versions of some commands.
  * fsck: In fast mode, avoid checking checksums.
  * unused: In fast mode, just show all existing temp files as unused,
    and avoid expensive scan for other unused content.
  * migrate: Support migrating v1 SHA keys to v2 SHA keys with
    size information that can be used for free space checking.
  * Fix space leak in fsck and drop commands.
  * migrate: Bugfix for case when migrating a file results in a key that
    is already present in .git/annex/objects.
  * dropunused: Significantly sped up; only read unused log file once.

 -- Joey Hess <joeyh@debian.org>  Fri, 25 Mar 2011 00:47:37 -0400

git-annex (0.20110320) experimental; urgency=low

  * Fix dropping of files using the URL backend.
  * Fix support for remotes with '.' in their names.
  * Add version command to show git-annex version as well as repository
    version information.
  * No longer auto-upgrade to repository format 2, to avoid accidental
    upgrades, etc. Use git-annex upgrade when you're ready to run this
    version.

 -- Joey Hess <joeyh@debian.org>  Sun, 20 Mar 2011 16:36:33 -0400

git-annex (0.20110316) experimental; urgency=low

  * New repository format, annex.version=2.
  * The first time git-annex is run in an old format repository, it
    will automatically upgrade it to the new format, staging all
    necessary changes to git. Also added a "git annex upgrade" command.
  * Colons are now avoided in filenames, so bare clones of git repos
    can be put on USB thumb drives formatted with vFAT or similar
    filesystems.
  * Added two levels of hashing to object directory and .git-annex logs,
    to improve scalability with enormous numbers of annexed
    objects. (With one hundred million annexed objects, each
    directory would contain fewer than 1024 files.)
  * The setkey, fromkey, and dropkey subcommands have changed how
    the key is specified. --backend is no longer used with these.

 -- Joey Hess <joeyh@debian.org>  Wed, 16 Mar 2011 16:20:23 -0400

git-annex (0.24) unstable; urgency=low

  Branched the 0.24 series, which will be maintained for a while to
  support v1 git-annex repos, while main development moves to the 0.2011
  series, with v2 git-annex repos.

  * Add Suggests on graphviz. Closes: #618039
  * When adding files to the annex, the symlinks pointing at the annexed
    content are made to have the same mtime as the original file.
    While git does not preserve that information, this allows a tool
    like metastore to be used with annexed files.
    (Currently this is only done on systems supporting POSIX 200809.)

 -- Joey Hess <joeyh@debian.org>  Wed, 16 Mar 2011 18:35:13 -0400

git-annex (0.23) unstable; urgency=low

  * Support ssh remotes with a port specified.
  * whereis: New subcommand to show where a file's content has gotten to.
  * Rethink filename encoding handling for display. Since filename encoding
    may or may not match locale settings, any attempt to decode filenames 
    will fail for some files. So instead, do all output in binary mode.

 -- Joey Hess <joeyh@debian.org>  Sat, 12 Mar 2011 15:02:49 -0400

git-annex (0.22) unstable; urgency=low

  * Git annexes can now be attached to bare git repositories.
    (Both the local and remote host must have this version of git-annex
    installed for it to work.)
  * Support filenames that start with a dash; when such a file is passed
    to a utility it will be escaped to avoid it being interpreted as an
    option. (I went a little overboard and got the type checker involved
    in this, so such files are rather comprehensively supported now.)
  * New backends: SHA512 SHA384 SHA256 SHA224
    (Supported on systems where corresponding shaNsum commands are available.)
  * describe: New subcommand that can set or change the description of
    a repository.
  * Fix test suite to reap zombies.
    (Zombies can be particularly annoying on OSX; thanks to Jimmy Tang
    for his help eliminating the infestation... for now.)
  * Make test suite not rely on a working cp -pr.
    (The Unix wars are still ON!)
  * Look for dir.git directories the same as git does.
  * Support remote urls specified as relative paths.
  * Support non-ssh remote paths that contain tilde expansions.
  * fsck: Check for and repair location log damage.
  * Bugfix: When fsck detected and moved away corrupt file content, it did
    not update the location log.

 -- Joey Hess <joeyh@debian.org>  Fri, 04 Mar 2011 15:10:57 -0400

git-annex (0.21) unstable; urgency=low

  * test: Don't rely on chmod -R working.
  * unannex: Fix recently introduced bug when attempting to unannex more
    than one file at a time.
  * test: Set git user name and email in case git can't guess values.
  * Fix display of unicode filenames.

 -- Joey Hess <joeyh@debian.org>  Fri, 11 Feb 2011 23:21:08 -0400

git-annex (0.20) unstable; urgency=low

  * Preserve specified file ordering when instructed to act on multiple
    files or directories. For example, "git annex get a b" will now always
    get "a" before "b". Previously it could operate in either order.
  * unannex: Commit staged changes at end, to avoid some confusing behavior
    with the pre-commit hook, which would see some types of commits after
    an unannex as checking in of an unlocked file.
  * map: New subcommand that uses graphviz to display a nice map of
    the git repository network.
  * Deal with the mtl/monads-fd conflict.
  * configure: Check for sha1sum.

 -- Joey Hess <joeyh@debian.org>  Tue, 08 Feb 2011 18:57:24 -0400

git-annex (0.19) unstable; urgency=low

  * configure: Support using the uuidgen command if the uuid command is
    not available.
  * Allow --exclude to be specified more than once.
  * There are now three levels of repository trust.
  * untrust: Now marks the current repository as untrusted.
  * semitrust: Now restores the default trust level. (What untrust used to do.)
  * fsck, drop: Take untrusted repositories into account.
  * Bugfix: Files were copied from trusted remotes first even if their
    annex.cost was higher than other remotes.
  * Improved temp file handling. Transfers of content can now be resumed
    from temp files later; the resume does not have to be the immediate
    next git-annex run.
  * unused: Include partially transferred content in the list.
  * Bugfix: Running a second git-annex while a first has a transfer in
    progress no longer deletes the first processes's temp file.

 -- Joey Hess <joeyh@debian.org>  Fri, 28 Jan 2011 14:31:37 -0400

git-annex (0.18) unstable; urgency=low

  * Bugfix: `copy --to` and `move --to` forgot to stage location log changes
    after transferring the file to the remote repository.
    (Did not affect ssh remotes.)
  * fsck: Fix bug in moving of corrupted files to .git/annex/bad/
  * migrate: Fix support for --backend option.
  * unlock: Fix behavior when file content is not present.
  * Test suite improvements. Current top-level test coverage: 80%

 -- Joey Hess <joeyh@debian.org>  Fri, 14 Jan 2011 14:17:44 -0400

git-annex (0.17) unstable; urgency=low

  * unannex: Now skips files whose content is not present, rather than
    it being an error.
  * New migrate subcommand can be used to switch files to using a different
    backend, safely and with no duplication of content.
  * bugfix: Fix crash caused by empty key name. (Thanks Henrik for reporting.)

 -- Joey Hess <joeyh@debian.org>  Sun, 09 Jan 2011 10:04:11 -0400

git-annex (0.16) unstable; urgency=low

  * git-annex-shell: Avoid exposing any git repo config except for the
    annex.uuid when doing configlist.
  * bugfix: Running `move --to` with a remote whose UUID was not yet known
    could result in git-annex not recording on the local side where the
    file was moved to. This could not result in data loss, or even a
    significant problem, since the remote *did* record that it had the file.
  * Also, add a general guard to detect attempts to record information
    about repositories with missing UUIDs.
  * bugfix: Running `move --to` with a non-ssh remote failed.
  * bugfix: Running `copy --to` with a non-ssh remote actually did a move.
  * Many test suite improvements. Current top-level test coverage: 65%

 -- Joey Hess <joeyh@debian.org>  Fri, 07 Jan 2011 14:33:13 -0400

git-annex (0.15) unstable; urgency=low

  * Support scp-style urls for remotes (host:path).
  * Support ssh urls containing "~".
  * Add trust and untrust subcommands, to allow configuring repositories
    that are trusted to retain files without explicit checking.
  * Fix bug in numcopies handling when multiple remotes pointed to the
    same repository.
  * Introduce the git-annex-shell command. It's now possible to make
    a user have it as a restricted login shell, similar to git-shell.
  * Note that git-annex will always use git-annex-shell when accessing
    a ssh remote, so all of your remotes need to be upgraded to this
    version of git-annex at the same time.
  * Now rsync is exclusively used for copying files to and from remotes.
    scp is not longer supported.

 -- Joey Hess <joeyh@debian.org>  Fri, 31 Dec 2010 22:00:52 -0400

git-annex (0.14) unstable; urgency=low

  * Bugfix to git annex unused in a repository with nothing yet annexed.
  * Support upgrading from a v0 annex with nothing in it.
  * Avoid multiple calls to git ls-files when passed eg, "*".

 -- Joey Hess <joeyh@debian.org>  Fri, 24 Dec 2010 17:38:48 -0400

git-annex (0.13) unstable; urgency=low

  * Makefile: Install man page and html (when built).
  * Makefile: Add GHCFLAGS variable.
  * Fix upgrade from 0.03.
  * Support remotes using git+ssh and ssh+git as protocol.
    Closes: #607056

 -- Joey Hess <joeyh@debian.org>  Tue, 14 Dec 2010 13:05:10 -0400

git-annex (0.12) unstable; urgency=low

  * Add --exclude option to exclude files from processing.
  * mwdn2man: Fix a bug in newline supression. Closes: #606578
  * Bugfix to git annex add of an unlocked file in a subdir. Closes: #606579
  * Makefile: Add PREFIX variable.

 -- Joey Hess <joeyh@debian.org>  Sat, 11 Dec 2010 17:32:00 -0400

git-annex (0.11) unstable; urgency=low

  * If available, rsync will be used for file transfers from remote
    repositories. This allows resuming interrupted transfers.
  * Added remote.annex-rsync-options.
  * Avoid deleting temp files when rsync fails.
  * Improve detection of version 0 repos.
  * Add uninit subcommand. Closes: #605749

 -- Joey Hess <joeyh@debian.org>  Sat, 04 Dec 2010 17:27:42 -0400

git-annex (0.10) unstable; urgency=low

  * In .gitattributes, the annex.numcopies attribute can be used
    to control the number of copies to retain of different types of files.
  * Bugfix: Always correctly handle gitattributes when in a subdirectory of
    the repository. (Had worked ok for ones like "*.mp3", but failed for
    ones like "dir/*".)
  * fsck: Fix warning about not enough copies of a file, when locations
    are known, but are not available in currently configured remotes.
  * precommit: Optimise to avoid calling git-check-attr more than once.
  * The git-annex-backend attribute has been renamed to annex.backend.

 -- Joey Hess <joeyh@debian.org>  Sun, 28 Nov 2010 19:28:05 -0400

git-annex (0.09) unstable; urgency=low

  * Add copy subcommand.
  * Fix bug in setkey subcommand triggered by move --to.

 -- Joey Hess <joeyh@debian.org>  Sat, 27 Nov 2010 17:14:59 -0400

git-annex (0.08) unstable; urgency=low

  * Fix `git annex add ../foo` (when ran in a subdir of the repo).
  * Add configure step to build process.
  * Only use cp -a if it is supported, falling back to cp -p or plain cp
    as needed for portability.
  * cp --reflink=auto is used if supported, and will make git annex unlock
    much faster on filesystems like btrfs that support copy on write.

 -- Joey Hess <joeyh@debian.org>  Sun, 21 Nov 2010 13:45:44 -0400

git-annex (0.07) unstable; urgency=low

  * find: New subcommand.
  * unused: New subcommand, finds unused data. (Split out from fsck.)
  * dropunused: New subcommand, provides for easy dropping of unused keys
    by number, as listed by the unused subcommand.
  * fsck: Print warnings to stderr; --quiet can now be used to only see
    problems.

 -- Joey Hess <joeyh@debian.org>  Mon, 15 Nov 2010 18:41:50 -0400

git-annex (0.06) unstable; urgency=low

  * fsck: Check if annex.numcopies is satisfied.
  * fsck: Verify the sha1 of files when the SHA1 backend is used.
  * fsck: Verify the size of files when the WORM backend is used.
  * fsck: Allow specifying individual files if fscking everything
    is not desired.
  * fsck: Fix bug, introduced in 0.04, in detection of unused data.

 -- Joey Hess <joeyh@debian.org>  Sat, 13 Nov 2010 16:24:29 -0400

git-annex (0.05) unstable; urgency=low

  * Optimize both pre-commit and lock subcommands to not call git diff
    on every file being committed/locked.
    (This actually also works around a bug in ghc, that caused
    git-annex 0.04 pre-commit to sometimes corrupt filename being read
    from git ls-files and fail. 
    See <http://hackage.haskell.org/trac/ghc/ticket/4493>
    The excessive number of calls made by pre-commit exposed the ghc bug.
    Thanks Josh Triplett for the debugging.)
  * Build with -O2.

 -- Joey Hess <joeyh@debian.org>  Thu, 11 Nov 2010 18:31:09 -0400

git-annex (0.04) unstable; urgency=low

  * Add unlock subcommand, which replaces the symlink with a copy of
    the file's content in preparation of changing it. The "edit" subcommand
    is an alias for unlock.
  * Add lock subcommand.
  * Unlocked files will now automatically be added back into the annex when
    committed (and the updated symlink committed), by some magic in the
    pre-commit hook.
  * The SHA1 backend is now fully usable.
  * Add annex.version, which will be used to automate upgrades
    between incompatible versions.
  * Reorganised the layout of .git/annex/
  * The new layout will be automatically upgraded to the first time
    git-annex is used in a repository with the old layout.
  * Note that git-annex 0.04 cannot transfer content from old repositories
    that have not yet been upgraded.
  * Annexed file contents are now made unwritable and put in unwriteable
    directories, to avoid them accidentially being removed or modified.
    (Thanks Josh Triplett for the idea.)
  * Add build dep on libghc6-testpack-dev. Closes: #603016
  * Avoid using runghc to run test suite as it is not available on all
    architectures. Closes: #603006

 -- Joey Hess <joeyh@debian.org>  Wed, 10 Nov 2010 14:23:23 -0400

git-annex (0.03) unstable; urgency=low

  * Fix support for file:// remotes.
  * Add --verbose
  * Fix SIGINT handling.
  * Fix handling of files with unusual characters in their name.
  * Fixed memory leak; git-annex no longer reads the whole file list
    from git before starting, and will be much faster with large repos.
  * Fix crash on unknown symlinks.
  * Added remote.annex-scp-options and remote.annex-ssh-options.
  * The backends to use when adding different sets of files can be configured
    via gitattributes.
  * In .gitattributes, the git-annex-backend attribute can be set to the
    names of backends to use when adding different types of files.
  * Add fsck subcommand. (For now it only finds unused key contents in the
    annex.)

 -- Joey Hess <joeyh@debian.org>  Sun, 07 Nov 2010 18:26:04 -0400

git-annex (0.02) unstable; urgency=low

  * Can scp annexed files from remote hosts, and check remote hosts for
    file content when dropping files.
  * New move subcommand, that makes it easy to move file contents from
    or to a remote.
  * New fromkey subcommand, for registering urls, etc.
  * git-annex init will now set up a pre-commit hook that fixes up symlinks
    before they are committed, to ensure that moving symlinks around does not
    break them.
  * More intelligent and fast staging of modified files; git add coalescing.
  * Add remote.annex-ignore git config setting to allow completly disabling
    a given remote.
  * --from/--to can be used to control the remote repository that git-annex
    uses.
  * --quiet can be used to avoid verbose output
  * New plumbing-level dropkey and addkey subcommands.
  * Lots of bug fixes.

 -- Joey Hess <joeyh@debian.org>  Wed, 27 Oct 2010 16:39:29 -0400

git-annex (0.01) unstable; urgency=low

  * First prerelease.

 -- Joey Hess <joeyh@debian.org>  Wed, 20 Oct 2010 12:54:24 -0400<|MERGE_RESOLUTION|>--- conflicted
+++ resolved
@@ -1,14 +1,3 @@
-<<<<<<< HEAD
-git-annex (0.20110425~bpo60+1) squeeze-backports; urgency=low
-
-  * Switch back to haskell SHA library, so git-annex remains buildable on
-    Debian stable.
-  * Adjust haskell build dependencies to use stable's package names.
-  * Amazon S3 support is disabled in this backport, until haskell-hs3
-    is backported.
-
- -- Joey Hess <joeyh@debian.org>  Tue, 26 Apr 2011 19:47:37 -0400
-=======
 git-annex (0.20110504) UNRELEASED; urgency=low
 
   * Work around a bug in Network.URI's handling of bracketed ipv6 addresses.
@@ -37,7 +26,16 @@
     lot of files. Possibly only occured with ghc 7.
 
  -- Joey Hess <joeyh@debian.org>  Wed, 27 Apr 2011 22:50:26 -0400
->>>>>>> 3623c17a
+
+git-annex (0.20110425~bpo60+1) squeeze-backports; urgency=low
+
+  * Switch back to haskell SHA library, so git-annex remains buildable on
+    Debian stable.
+  * Adjust haskell build dependencies to use stable's package names.
+  * Amazon S3 support is disabled in this backport, until haskell-hs3
+    is backported.
+
+ -- Joey Hess <joeyh@debian.org>  Tue, 26 Apr 2011 19:47:37 -0400
 
 git-annex (0.20110425) unstable; urgency=low
 
