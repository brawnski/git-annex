--- conflicted
+++ resolved
@@ -1,17 +1,12 @@
 git-annex (0.20110329) UNRELEASED; urgency=low
 
-<<<<<<< HEAD
   * Amazon S3 is now supported as a special type of remote.
     Warning: Encrypting data before sending it to S3 is not currently
     supported.
-
- -- Joey Hess <joeyh@debian.org>  Sat, 26 Mar 2011 14:36:16 -0400
-=======
   * fsck: Ensure that files and directories in .git/annex/objects
     have proper permissions.
 
- -- Joey Hess <joeyh@debian.org>  Mon, 28 Mar 2011 16:17:59 -0400
->>>>>>> 3b2cbf21
+ -- Joey Hess <joeyh@debian.org>  Sat, 26 Mar 2011 14:36:16 -0400
 
 git-annex (0.20110328) experimental; urgency=low
 
